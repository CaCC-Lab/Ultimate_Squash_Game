--- conflicted
+++ resolved
@@ -611,8 +611,6 @@
             <p class="subtitle">Python/Pyodide WebAssembly版 - 軽量25KB</p>
             <button class="control-button" style="position: absolute; right: 20px; top: 20px;" onclick="window.rankingController.showRanking()">🌐 オンラインランキング</button>
         </header>
-        
-        <button id="soundToggle" onclick="toggleSound()">🔊 サウンド ON</button>
         
         <div class="canvas-wrapper">
             <canvas id="gameCanvas" width="640" height="480"></canvas>
@@ -704,6 +702,8 @@
         <div class="install-button" id="installButton" style="display: none;" onclick="installPWA()">
             📥 インストール
         </div>
+        
+        <button id="soundToggle" onclick="toggleSound()">🔊 サウンド ON</button>
     </div>
     
     <!-- エラーモーダル -->
@@ -839,11 +839,287 @@
         let gameState = null;
         let canvas = null;
         let ctx = null;
+        let soundSystem = null;  // サウンドシステム
         let performanceMonitor = null;
         
         // 新機能用グローバル変数
         let scoreRanking = null;
         let pendingScoreData = null;
+        
+        // サウンドシステム
+        class SoundSystem {
+            constructor() {
+                this.audioContext = null;
+                this.soundEnabled = true;
+                this.sounds = {};
+                this.bgmGain = null;
+                this.sfxGain = null;
+                this.bgmInterval = null;
+                this.bgmBuffer = null;
+                this.bgmSource = null;
+                this.isInitialized = false;
+            }
+            
+            async initAudio() {
+                if (this.isInitialized) return;
+                
+                try {
+                    this.audioContext = new (window.AudioContext || window.webkitAudioContext)();
+                    
+                    // AudioContextの状態確認とresume
+                    if (this.audioContext.state === 'suspended') {
+                        await this.audioContext.resume();
+                    }
+                    
+                    // メインゲインノード
+                    const mainGain = this.audioContext.createGain();
+                    mainGain.connect(this.audioContext.destination);
+                    
+                    // BGM用ゲインノード
+                    this.bgmGain = this.audioContext.createGain();
+                    this.bgmGain.gain.value = 0.3;
+                    this.bgmGain.connect(mainGain);
+                    
+                    // SFX用ゲインノード
+                    this.sfxGain = this.audioContext.createGain();
+                    this.sfxGain.gain.value = 0.7;
+                    this.sfxGain.connect(mainGain);
+                    
+                    // 8-bit風の音を生成
+                    this.createSounds();
+                    
+                    // BGM用のAudioBufferを作成
+                    await this.createBGMBuffer();
+                    
+                    this.isInitialized = true;
+                    console.log('サウンドシステムを初期化しました');
+                } catch (error) {
+                    console.warn('サウンドシステムの初期化に失敗:', error);
+                    this.soundEnabled = false;
+                }
+            }
+            
+            createSounds() {
+                if (!this.audioContext) return;
+                
+                // ボール衝突音（ピッチ変調）
+                this.sounds.ballHit = (pitch = 1.0) => {
+                    const oscillator = this.audioContext.createOscillator();
+                    const gainNode = this.audioContext.createGain();
+                    
+                    oscillator.type = 'square';
+                    oscillator.frequency.setValueAtTime(220 * pitch, this.audioContext.currentTime);
+                    oscillator.frequency.exponentialRampToValueAtTime(110 * pitch, this.audioContext.currentTime + 0.1);
+                    
+                    gainNode.gain.setValueAtTime(0.3, this.audioContext.currentTime);
+                    gainNode.gain.exponentialRampToValueAtTime(0.01, this.audioContext.currentTime + 0.1);
+                    
+                    oscillator.connect(gainNode);
+                    gainNode.connect(this.sfxGain);
+                    
+                    oscillator.start();
+                    oscillator.stop(this.audioContext.currentTime + 0.1);
+                };
+                
+                // スコア獲得音
+                this.sounds.scoreUp = () => {
+                    const oscillator = this.audioContext.createOscillator();
+                    const gainNode = this.audioContext.createGain();
+                    
+                    oscillator.type = 'sawtooth';
+                    oscillator.frequency.setValueAtTime(330, this.audioContext.currentTime);
+                    oscillator.frequency.exponentialRampToValueAtTime(660, this.audioContext.currentTime + 0.2);
+                    
+                    gainNode.gain.setValueAtTime(0.2, this.audioContext.currentTime);
+                    gainNode.gain.exponentialRampToValueAtTime(0.01, this.audioContext.currentTime + 0.2);
+                    
+                    oscillator.connect(gainNode);
+                    gainNode.connect(this.sfxGain);
+                    
+                    oscillator.start();
+                    oscillator.stop(this.audioContext.currentTime + 0.2);
+                };
+                
+                // パワーアップ音
+                this.sounds.powerUp = () => {
+                    const oscillator = this.audioContext.createOscillator();
+                    const gainNode = this.audioContext.createGain();
+                    
+                    oscillator.type = 'triangle';
+                    oscillator.frequency.setValueAtTime(440, this.audioContext.currentTime);
+                    oscillator.frequency.exponentialRampToValueAtTime(880, this.audioContext.currentTime + 0.3);
+                    
+                    gainNode.gain.setValueAtTime(0.3, this.audioContext.currentTime);
+                    gainNode.gain.exponentialRampToValueAtTime(0.01, this.audioContext.currentTime + 0.3);
+                    
+                    oscillator.connect(gainNode);
+                    gainNode.connect(this.sfxGain);
+                    
+                    oscillator.start();
+                    oscillator.stop(this.audioContext.currentTime + 0.3);
+                };
+                
+                // ゲームオーバー音
+                this.sounds.gameOver = () => {
+                    const oscillator = this.audioContext.createOscillator();
+                    const gainNode = this.audioContext.createGain();
+                    
+                    oscillator.type = 'sine';
+                    oscillator.frequency.setValueAtTime(220, this.audioContext.currentTime);
+                    oscillator.frequency.exponentialRampToValueAtTime(110, this.audioContext.currentTime + 0.5);
+                    
+                    gainNode.gain.setValueAtTime(0.4, this.audioContext.currentTime);
+                    gainNode.gain.exponentialRampToValueAtTime(0.01, this.audioContext.currentTime + 0.5);
+                    
+                    oscillator.connect(gainNode);
+                    gainNode.connect(this.sfxGain);
+                    
+                    oscillator.start();
+                    oscillator.stop(this.audioContext.currentTime + 0.5);
+                };
+            }
+            
+            async createBGMBuffer() {
+                if (!this.audioContext) return;
+                
+                const sampleRate = this.audioContext.sampleRate;
+                const duration = 4.8; // 8音 × 0.6秒
+                const bufferSize = sampleRate * duration;
+                
+                this.bgmBuffer = this.audioContext.createBuffer(1, bufferSize, sampleRate);
+                const data = this.bgmBuffer.getChannelData(0);
+                
+                const notes = [330, 370, 440, 494, 523, 440, 370, 330]; // C4-A4-F4-G4-C5-F4-A4-C4
+                const noteDuration = 0.6;
+                
+                for (let noteIndex = 0; noteIndex < notes.length; noteIndex++) {
+                    const noteStartSample = Math.floor(noteIndex * noteDuration * sampleRate);
+                    const noteEndSample = Math.floor((noteIndex + 1) * noteDuration * sampleRate);
+                    
+                    for (let i = noteStartSample; i < noteEndSample && i < bufferSize; i++) {
+                        const t = (i - noteStartSample) / sampleRate;
+                        const freq = notes[noteIndex];
+                        
+                        // Square波生成
+                        const phase = (t * freq * 2 * Math.PI) % (2 * Math.PI);
+                        const squareWave = phase < Math.PI ? 1 : -1;
+                        
+                        // エンベロープ（フェードイン・フェードアウト）
+                        const fadeTime = 0.05;
+                        let envelope = 1;
+                        if (t < fadeTime) {
+                            envelope = t / fadeTime;
+                        } else if (t > noteDuration - fadeTime) {
+                            envelope = (noteDuration - t) / fadeTime;
+                        }
+                        
+                        data[i] = squareWave * envelope * 0.1;
+                    }
+                }
+            }
+            
+            playSound(soundName, ...args) {
+                if (!this.soundEnabled) return;
+                
+                // 初期化が必要な場合は実行
+                if (!this.isInitialized) {
+                    this.initAudio().then(() => {
+                        this.playSound(soundName, ...args);
+                    });
+                    return;
+                }
+                
+                if (!this.audioContext) return;
+                
+                // オーディオコンテキストを再開（ユーザーインタラクション後）
+                if (this.audioContext.state === 'suspended') {
+                    this.audioContext.resume();
+                }
+                
+                const sound = this.sounds[soundName];
+                if (sound) {
+                    sound(...args);
+                }
+            }
+            
+            async startBGM() {
+                if (!this.soundEnabled) return;
+                
+                // 初期化が必要な場合は実行
+                if (!this.isInitialized) {
+                    await this.initAudio();
+                }
+                
+                if (!this.audioContext || !this.bgmBuffer) return;
+                
+                // 既存のBGMを停止
+                this.stopBGM();
+                
+                // AudioContextを再開
+                if (this.audioContext.state === 'suspended') {
+                    await this.audioContext.resume();
+                }
+                
+                // BGMGainをフェードイン
+                this.bgmGain.gain.setValueAtTime(0, this.audioContext.currentTime);
+                this.bgmGain.gain.linearRampToValueAtTime(0.3, this.audioContext.currentTime + 0.5);
+                
+                // AudioBufferSourceNodeを使用したループ再生
+                this.bgmSource = this.audioContext.createBufferSource();
+                this.bgmSource.buffer = this.bgmBuffer;
+                this.bgmSource.loop = true;
+                this.bgmSource.connect(this.bgmGain);
+                this.bgmSource.start();
+            }
+            
+            stopBGM() {
+                if (this.bgmSource) {
+                    // フェードアウト
+                    if (this.audioContext && this.bgmGain) {
+                        this.bgmGain.gain.setValueAtTime(this.bgmGain.gain.value, this.audioContext.currentTime);
+                        this.bgmGain.gain.linearRampToValueAtTime(0, this.audioContext.currentTime + 0.5);
+                    }
+                    
+                    // 0.5秒後に停止
+                    setTimeout(() => {
+                        if (this.bgmSource) {
+                            this.bgmSource.stop();
+                            this.bgmSource.disconnect();
+                            this.bgmSource = null;
+                        }
+                    }, 500);
+                }
+                
+                if (this.bgmInterval) {
+                    clearInterval(this.bgmInterval);
+                    this.bgmInterval = null;
+                }
+            }
+            
+            async toggle() {
+                this.soundEnabled = !this.soundEnabled;
+                const button = document.getElementById('soundToggle');
+                
+                if (this.soundEnabled) {
+                    button.textContent = '🔊 サウンド ON';
+                    button.classList.remove('muted');
+                    
+                    // 初期化が必要な場合は実行（ユーザーインタラクション後）
+                    if (!this.isInitialized) {
+                        await this.initAudio();
+                    }
+                    
+                    await this.startBGM();
+                } else {
+                    button.textContent = '🔇 サウンド OFF';
+                    button.classList.add('muted');
+                    this.stopBGM();
+                }
+            }
+        }
+        
+        // グローバルサウンドシステム
+        const soundSystem = new SoundSystem();
         let gameStartTime = Date.now(); // ゲーム開始時刻を記録
         
         // アクセシビリティ設定用グローバル変数
@@ -908,281 +1184,6 @@
             }
         }
         
-        // サウンドシステム
-        class SoundSystem {
-            constructor() {
-                this.audioContext = null;
-                this.soundEnabled = true;
-                this.sounds = {};
-                this.bgmGain = null;
-                this.sfxGain = null;
-                this.bgmInterval = null;
-                this.bgmBuffer = null;
-                this.bgmSource = null;
-                this.isInitialized = false;
-            }
-            
-            async initAudio() {
-                if (this.isInitialized) return;
-                
-                try {
-                    this.audioContext = new (window.AudioContext || window.webkitAudioContext)();
-                    
-                    // AudioContextの状態確認とresume
-                    if (this.audioContext.state === 'suspended') {
-                        await this.audioContext.resume();
-                    }
-                    
-                    // メインゲインノード
-                    const mainGain = this.audioContext.createGain();
-                    mainGain.connect(this.audioContext.destination);
-                    
-                    // BGM用ゲインノード
-                    this.bgmGain = this.audioContext.createGain();
-                    this.bgmGain.gain.value = 0.3;
-                    this.bgmGain.connect(mainGain);
-                    
-                    // SFX用ゲインノード
-                    this.sfxGain = this.audioContext.createGain();
-                    this.sfxGain.gain.value = 0.7;
-                    this.sfxGain.connect(mainGain);
-                    
-                    // 8-bit風の音を生成
-                    this.createSounds();
-                    
-                    // BGM用のAudioBufferを作成
-                    await this.createBGMBuffer();
-                    
-                    this.isInitialized = true;
-                    console.log('サウンドシステムを初期化しました');
-                } catch (error) {
-                    console.warn('サウンドシステムの初期化に失敗:', error);
-                    this.soundEnabled = false;
-                }
-            }
-            
-            createSounds() {
-                if (!this.audioContext) return;
-                
-                // ボール衝突音（ピッチ変調）
-                this.sounds.ballHit = (pitch = 1.0) => {
-                    const oscillator = this.audioContext.createOscillator();
-                    const gainNode = this.audioContext.createGain();
-                    
-                    oscillator.type = 'square';
-                    oscillator.frequency.setValueAtTime(220 * pitch, this.audioContext.currentTime);
-                    oscillator.frequency.exponentialRampToValueAtTime(110 * pitch, this.audioContext.currentTime + 0.1);
-                    
-                    gainNode.gain.setValueAtTime(0.3, this.audioContext.currentTime);
-                    gainNode.gain.exponentialRampToValueAtTime(0.01, this.audioContext.currentTime + 0.1);
-                    
-                    oscillator.connect(gainNode);
-                    gainNode.connect(this.sfxGain);
-                    
-                    oscillator.start();
-                    oscillator.stop(this.audioContext.currentTime + 0.1);
-                };
-                
-                // スコア獲得音
-                this.sounds.scoreUp = () => {
-                    const oscillator = this.audioContext.createOscillator();
-                    const gainNode = this.audioContext.createGain();
-                    
-                    oscillator.type = 'sawtooth';
-                    oscillator.frequency.setValueAtTime(330, this.audioContext.currentTime);
-                    oscillator.frequency.exponentialRampToValueAtTime(660, this.audioContext.currentTime + 0.2);
-                    
-                    gainNode.gain.setValueAtTime(0.2, this.audioContext.currentTime);
-                    gainNode.gain.exponentialRampToValueAtTime(0.01, this.audioContext.currentTime + 0.2);
-                    
-                    oscillator.connect(gainNode);
-                    gainNode.connect(this.sfxGain);
-                    
-                    oscillator.start();
-                    oscillator.stop(this.audioContext.currentTime + 0.2);
-                };
-                
-                // パワーアップ音
-                this.sounds.powerUp = () => {
-                    const oscillator = this.audioContext.createOscillator();
-                    const gainNode = this.audioContext.createGain();
-                    
-                    oscillator.type = 'triangle';
-                    oscillator.frequency.setValueAtTime(440, this.audioContext.currentTime);
-                    oscillator.frequency.exponentialRampToValueAtTime(880, this.audioContext.currentTime + 0.3);
-                    
-                    gainNode.gain.setValueAtTime(0.3, this.audioContext.currentTime);
-                    gainNode.gain.exponentialRampToValueAtTime(0.01, this.audioContext.currentTime + 0.3);
-                    
-                    oscillator.connect(gainNode);
-                    gainNode.connect(this.sfxGain);
-                    
-                    oscillator.start();
-                    oscillator.stop(this.audioContext.currentTime + 0.3);
-                };
-                
-                // ゲームオーバー音
-                this.sounds.gameOver = () => {
-                    const oscillator = this.audioContext.createOscillator();
-                    const gainNode = this.audioContext.createGain();
-                    
-                    oscillator.type = 'sine';
-                    oscillator.frequency.setValueAtTime(220, this.audioContext.currentTime);
-                    oscillator.frequency.exponentialRampToValueAtTime(110, this.audioContext.currentTime + 0.5);
-                    
-                    gainNode.gain.setValueAtTime(0.4, this.audioContext.currentTime);
-                    gainNode.gain.exponentialRampToValueAtTime(0.01, this.audioContext.currentTime + 0.5);
-                    
-                    oscillator.connect(gainNode);
-                    gainNode.connect(this.sfxGain);
-                    
-                    oscillator.start();
-                    oscillator.stop(this.audioContext.currentTime + 0.5);
-                };
-            }
-            
-            async createBGMBuffer() {
-                if (!this.audioContext) return;
-                
-                const sampleRate = this.audioContext.sampleRate;
-                const duration = 4.8; // 8音 × 0.6秒
-                const bufferSize = sampleRate * duration;
-                
-                this.bgmBuffer = this.audioContext.createBuffer(1, bufferSize, sampleRate);
-                const data = this.bgmBuffer.getChannelData(0);
-                
-                const notes = [330, 370, 440, 494, 523, 440, 370, 330]; // C4-A4-F4-G4-C5-F4-A4-C4
-                const noteDuration = 0.6;
-                
-                for (let noteIndex = 0; noteIndex < notes.length; noteIndex++) {
-                    const noteStartSample = Math.floor(noteIndex * noteDuration * sampleRate);
-                    const noteEndSample = Math.floor((noteIndex + 1) * noteDuration * sampleRate);
-                    
-                    for (let i = noteStartSample; i < noteEndSample && i < bufferSize; i++) {
-                        const t = (i - noteStartSample) / sampleRate;
-                        const freq = notes[noteIndex];
-                        
-                        // Square波生成
-                        const phase = (t * freq * 2 * Math.PI) % (2 * Math.PI);
-                        const squareWave = phase < Math.PI ? 1 : -1;
-                        
-                        // エンベロープ（フェードイン・フェードアウト）
-                        const fadeTime = 0.05;
-                        let envelope = 1;
-                        if (t < fadeTime) {
-                            envelope = t / fadeTime;
-                        } else if (t > noteDuration - fadeTime) {
-                            envelope = (noteDuration - t) / fadeTime;
-                        }
-                        
-                        data[i] = squareWave * envelope * 0.1;
-                    }
-                }
-            }
-            
-            playSound(soundName, ...args) {
-                if (!this.soundEnabled) return;
-                
-                // 初期化が必要な場合は実行
-                if (!this.isInitialized) {
-                    this.initAudio().then(() => {
-                        this.playSound(soundName, ...args);
-                    });
-                    return;
-                }
-                
-                if (!this.audioContext) return;
-                
-                // オーディオコンテキストを再開（ユーザーインタラクション後）
-                if (this.audioContext.state === 'suspended') {
-                    this.audioContext.resume();
-                }
-                
-                const sound = this.sounds[soundName];
-                if (sound) {
-                    sound(...args);
-                }
-            }
-            
-            async startBGM() {
-                if (!this.soundEnabled) return;
-                
-                // 初期化が必要な場合は実行
-                if (!this.isInitialized) {
-                    await this.initAudio();
-                }
-                
-                if (!this.audioContext || !this.bgmBuffer) return;
-                
-                // 既存のBGMを停止
-                this.stopBGM();
-                
-                // AudioContextを再開
-                if (this.audioContext.state === 'suspended') {
-                    await this.audioContext.resume();
-                }
-                
-                // BGMGainをフェードイン
-                this.bgmGain.gain.setValueAtTime(0, this.audioContext.currentTime);
-                this.bgmGain.gain.linearRampToValueAtTime(0.3, this.audioContext.currentTime + 0.5);
-                
-                // AudioBufferSourceNodeを使用したループ再生
-                this.bgmSource = this.audioContext.createBufferSource();
-                this.bgmSource.buffer = this.bgmBuffer;
-                this.bgmSource.loop = true;
-                this.bgmSource.connect(this.bgmGain);
-                this.bgmSource.start();
-            }
-            
-            stopBGM() {
-                if (this.bgmSource) {
-                    // フェードアウト
-                    if (this.audioContext && this.bgmGain) {
-                        this.bgmGain.gain.setValueAtTime(this.bgmGain.gain.value, this.audioContext.currentTime);
-                        this.bgmGain.gain.linearRampToValueAtTime(0, this.audioContext.currentTime + 0.5);
-                    }
-                    
-                    // 0.5秒後に停止
-                    setTimeout(() => {
-                        if (this.bgmSource) {
-                            this.bgmSource.stop();
-                            this.bgmSource.disconnect();
-                            this.bgmSource = null;
-                        }
-                    }, 500);
-                }
-                
-                if (this.bgmInterval) {
-                    clearInterval(this.bgmInterval);
-                    this.bgmInterval = null;
-                }
-            }
-            
-            async toggle() {
-                this.soundEnabled = !this.soundEnabled;
-                const button = document.getElementById('soundToggle');
-                
-                if (this.soundEnabled) {
-                    button.textContent = '🔊 サウンド ON';
-                    button.classList.remove('muted');
-                    
-                    // 初期化が必要な場合は実行（ユーザーインタラクション後）
-                    if (!this.isInitialized) {
-                        await this.initAudio();
-                    }
-                    
-                    await this.startBGM();
-                } else {
-                    button.textContent = '🔇 サウンド OFF';
-                    button.classList.add('muted');
-                    this.stopBGM();
-                }
-            }
-        }
-        
-        // グローバルサウンドシステム
-        const soundSystem = new SoundSystem();
-        
         // スコアランキングシステム
         class ScoreRanking {
             constructor() {
@@ -1693,6 +1694,9 @@
                 // ローディング画面を非表示
                 hideLoadingScreen();
                 
+                // サウンドシステムを初期化
+                soundSystem = new SoundSystem();
+                
                 // モバイルコントロールを追加
                 addMobileControls();
                 
@@ -1770,6 +1774,9 @@
                 
                 // ローディング画面を非表示
                 hideLoadingScreen();
+                
+                // サウンドシステムを初期化
+                soundSystem = new SoundSystem();
                 
                 // モバイルコントロールを追加
                 addMobileControls();
@@ -1872,10 +1879,6 @@
         self.powerup_spawn_chance = 0.1  # 10%の確率
         self.powerup_positions = []  # パワーアップアイテムの座標
         
-<<<<<<< HEAD
-        # サウンドイベント管理
-        self.sound_events = []
-=======
         # ADA (AI Dynamic Adjustment) システム
         self.ada_system = {
             'miss_count': 0,
@@ -1889,7 +1892,6 @@
             'last_evaluation_time': 0,  # タイムスタンプベースに変更
             'adjustment_history': []
         }
->>>>>>> 4b853947
     
     def add_observer(self, observer: PygameGameStateObserver):
         self.observers.append(observer)
@@ -2062,12 +2064,8 @@
         
         if ball.x <= ball.radius or ball.x >= self.canvas_width - ball.radius:
             ball.dx = -ball.dx
-            # 壁衝突音
-            self.sound_events.append(('ballHit', 0.7))
         if ball.y <= ball.radius:
             ball.dy = -ball.dy
-            # 壁衝突音
-            self.sound_events.append(('ballHit', 0.8))
         if ball.y >= self.canvas_height - ball.radius:
             # シールドパワーアップのチェック
             if self.active_powerups.get('shield', {}).get('active', False):
@@ -2079,8 +2077,6 @@
                 # ADAシステム: ミスを記録
                 self.record_ada_miss()
                 self.is_gameover = True
-                # ゲームオーバー音
-                self.sound_events.append(('gameOver',))
         
         if (ball.y + ball.radius >= self.racket.y and 
             ball.x >= self.racket.x and ball.x <= self.racket.x + self.racket.size):
@@ -2088,13 +2084,8 @@
             self.score.hits += 1
             self.consecutive_hits += 1
             
-<<<<<<< HEAD
-            # サウンドイベント発生
-            self.sound_events.append(('ballHit', 1.0 + self.consecutive_hits * 0.1))
-=======
             # ADAシステム: ヒットを記録
             self.record_ada_hit()
->>>>>>> 4b853947
             
             # エクストラポイント効果
             points = 10
@@ -2102,15 +2093,10 @@
                 points *= 2
             self.score.player_score += points
             
-            # スコア獲得音
-            self.sound_events.append(('scoreUp',))
-            
             # マルチボール判定
             if (self.consecutive_hits >= self.multi_ball_threshold and 
                 not self.multi_ball_active and len(self.balls) == 1):
                 self.activate_multi_ball()
-                # パワーアップ音
-                self.sound_events.append(('powerUp',))
                 
             # パワーアップスポーン判定
             if random.random() < self.powerup_spawn_chance:
@@ -2447,8 +2433,10 @@
                 drawFrame(frameData);
                 performanceMonitor.update();
                 
-                // サウンドイベントの処理
-                processSoundEvents();
+                // サウンドイベント処理
+                if (soundSystem && frameData) {
+                    soundSystem.processSoundEvents(frameData);
+                }
                 
                 // パワーアップ表示を定期的に更新
                 if (Math.random() < 0.1) { // 10%の確率で更新（負荷軽減）
@@ -2471,31 +2459,6 @@
             }
             
             gameLoopId = requestAnimationFrame(gameLoop);
-        }
-        
-        // サウンドイベントの処理
-        function processSoundEvents() {
-            if (!pyodide) return;
-            
-            try {
-                const soundEvents = pyodide.runPython('game_state.sound_events');
-                const events = soundEvents.toJs();
-                
-                if (events && events.length > 0) {
-                    // 各サウンドイベントを処理
-                    events.forEach(event => {
-                        if (Array.isArray(event)) {
-                            const [soundName, ...args] = event;
-                            soundSystem.playSound(soundName, ...args);
-                        }
-                    });
-                    
-                    // 処理したイベントをクリア
-                    pyodide.runPython('game_state.sound_events.clear()');
-                }
-            } catch (error) {
-                console.debug('Sound event processing error:', error);
-            }
         }
         
         // 保留中のハイスコアチェックを処理
@@ -2522,11 +2485,25 @@
                 cancelAnimationFrame(gameLoopId);
             }
             gameLoopId = requestAnimationFrame(gameLoop);
-            
-            // BGMを開始
-            setTimeout(() => {
-                soundSystem.startBGM();
-            }, 1000); // 1秒後にBGM開始
+        }
+        
+        // サウンドの切り替え関数
+        function toggleSound() {
+            if (soundSystem) {
+                const newMuteState = !soundSystem.muted;
+                soundSystem.setMuted(newMuteState);
+                
+                const button = document.getElementById('soundToggle');
+                if (button) {
+                    if (newMuteState) {
+                        button.textContent = '🔇 サウンド OFF';
+                        button.style.opacity = '0.6';
+                    } else {
+                        button.textContent = '🔊 サウンド ON';
+                        button.style.opacity = '1.0';
+                    }
+                }
+            }
         }
         
         // ADAデバッグ更新用のタイマー変数
@@ -2696,10 +2673,6 @@
         }
         
         // モバイルコントロールボタンの追加
-        function toggleSound() {
-            soundSystem.toggle();
-        }
-        
         function addMobileControls() {
             const isMobile = /Android|webOS|iPhone|iPad|iPod|BlackBerry|IEMobile|Opera Mini/i.test(navigator.userAgent);
             
